/*-
 * #%L
 * This project complements the DL-model runner acting as the engine that works loading models 
 * 	and making inference with Java 0.3.0 and newer API for Tensorflow 2.
 * %%
 * Copyright (C) 2022 - 2023 Institut Pasteur and BioImage.IO developers.
 * %%
 * Licensed under the Apache License, Version 2.0 (the "License");
 * you may not use this file except in compliance with the License.
 * You may obtain a copy of the License at
 * 
 *      http://www.apache.org/licenses/LICENSE-2.0
 * 
 * Unless required by applicable law or agreed to in writing, software
 * distributed under the License is distributed on an "AS IS" BASIS,
 * WITHOUT WARRANTIES OR CONDITIONS OF ANY KIND, either express or implied.
 * See the License for the specific language governing permissions and
 * limitations under the License.
 * #L%
 */
package io.bioimage.modelrunner.tensor.shm;

import java.io.ByteArrayInputStream;
import java.nio.ByteBuffer;
import java.util.UUID;

import com.sun.jna.Pointer;
import com.sun.jna.platform.win32.Kernel32;
import com.sun.jna.platform.win32.WinBase;
import com.sun.jna.platform.win32.WinNT;
import com.sun.jna.platform.win32.WinNT.HANDLE;
import com.sun.jna.platform.win32.BaseTSD;

import io.bioimage.modelrunner.numpy.DecodeNumpy;
import io.bioimage.modelrunner.tensor.Utils;
import io.bioimage.modelrunner.utils.CommonUtils;
import net.imglib2.Cursor;
import net.imglib2.RandomAccessibleInterval;
import net.imglib2.img.array.ArrayImgs;
import net.imglib2.type.NativeType;
import net.imglib2.type.numeric.RealType;
import net.imglib2.type.numeric.integer.ByteType;
import net.imglib2.type.numeric.integer.IntType;
import net.imglib2.type.numeric.integer.LongType;
import net.imglib2.type.numeric.integer.ShortType;
import net.imglib2.type.numeric.integer.UnsignedByteType;
import net.imglib2.type.numeric.integer.UnsignedIntType;
import net.imglib2.type.numeric.integer.UnsignedShortType;
import net.imglib2.type.numeric.real.DoubleType;
import net.imglib2.type.numeric.real.FloatType;
import net.imglib2.util.Cast;
import net.imglib2.util.Util;
import net.imglib2.view.Views;

/**
 * Class that maps {@link Tensor} objects to the shared memory for interprocessing communication
 * in Windows
 * @author Carlos Garcia Lopez de Haro
 */
public final class SharedMemoryArrayWin implements SharedMemoryArray
{
	/**
	 * file mapping for shared memory
	 */
	private WinNT.HANDLE hMapFile;
	/**
	 * 
	 */
	private Pointer pSharedMemory;
	/**
	 * Name defining the location of the shared memory block
	 */
	private final String memoryName;
	/**
	 * Size of the shared memory block
	 */
	private int size;
	/**
	 * Datatype of the shm array
	 */
	private final String originalDataType;
	/**
	 * Original dimensions of the shm array
	 */
	private final long[] originalDims;
	/**
	 * Whether the shared memory segment has been already closed and unlinked or not
	 */
	private boolean unlinked = false;
	/**
	 * Whether the shared memory segment has numpy format or not. Numpy format means that 
	 * it comes with a header indicating shape, dtype and order. If false it is just hte array 
	 * of bytes corresponding to the values of the array, no header
	 */
	private boolean isNumpyFormat = false;
	
    private SharedMemoryArrayWin(int size, String dtype, long[] shape)
    {
    	this("Local\\" + UUID.randomUUID().toString(), size, dtype, shape);
    }
	
    private SharedMemoryArrayWin(String name, int size, String dtype, long[] shape)
    {
    	memoryName = name;
    	this.originalDataType = dtype;
    	this.originalDims = shape;
    	this.size = size;
        hMapFile = Kernel32.INSTANCE.CreateFileMapping(
                WinBase.INVALID_HANDLE_VALUE,
                null,
                WinNT.PAGE_READWRITE,
                0,
                size,
                memoryName
        );
        
        if (hMapFile == null) {
            throw new RuntimeException("Error creating shared memory array. CreateFileMapping failed: "
            		+ "" + Kernel32.INSTANCE.GetLastError());
        }
        
        // Map the shared memory
        pSharedMemory = Kernel32.INSTANCE.MapViewOfFile(
                hMapFile,
                WinNT.FILE_MAP_WRITE,
                0,
                0,
                size
        );
        
        if (pSharedMemory == null) {
            Kernel32.INSTANCE.CloseHandle(hMapFile);
            throw new RuntimeException("Error creating shared memory array. MapViewOfFile failed: "
            		+ "" + Kernel32.INSTANCE.GetLastError());
        }
    }
    
    public String getMemoryLocationName() {
    	return this.memoryName;
    }
    
    public String getMemoryLocationPythonName() {
    	return this.memoryName.substring("Local\\".length());
    }
    
    public Pointer getPointer() {
    	return this.pSharedMemory;
    }
    
    public HANDLE getSharedMemoryBlock() {
    	return this.hMapFile;
    }
    
    public int getSize() {
    	return this.size;
    }

    /**
     * Adds the {@link RandomAccessibleInterval} data to the {@link ByteBuffer} provided.
     * The position of the ByteBuffer is kept in the same place as it was received.
     * 
     * @param <T> 
     * 	the type of the {@link RandomAccessibleInterval}
     * @param rai 
     * 	{@link RandomAccessibleInterval} to be mapped into byte buffer
     * @param byteBuffer 
     * 	target bytebuffer
     * @return an instance of {@link SharedMemoryArrayWin} containing the pointer to the 
     * 	shared memory where the array is, the hMapFile, the size of the object in bytes, and 
     * 	name of the memory location
     * @throws IllegalArgumentException If the {@link RandomAccessibleInterval} type is not supported.
     */
    protected static <T extends RealType<T> & NativeType<T>> SharedMemoryArrayWin build(RandomAccessibleInterval<T> rai)
    {
    	String name = "Local\\" + UUID.randomUUID().toString();
    	return build(name, rai);
    }

    /**
     * Adds the {@link RandomAccessibleInterval} data to the {@link ByteBuffer} provided.
     * The position of the ByteBuffer is kept in the same place as it was received.
     * 
     * @param <T> 
     * 	the type of the {@link RandomAccessibleInterval}
     * @param name
     * 	name of the memory location where the shm segment is going to be created, cannot contain any special character
     * and should start by "Local\\" in windows. The shm name is generated automatically with the the method {@link #build(String, RandomAccessibleInterval)}
     * @param rai 
     * 	{@link RandomAccessibleInterval} to be mapped into byte buffer
     * @param byteBuffer 
     * 	target bytebuffer
     * @return an instance of {@link SharedMemoryArrayWin} containing the pointer to the 
     * 	shared memory where the array is, the hMapFile, the size of the object in bytes, and 
     * 	name of the memory location
     * @throws IllegalArgumentException If the {@link RandomAccessibleInterval} type is not supported or if the name does
     * 	not fulfil the requirements.
     */
    protected static <T extends RealType<T> & NativeType<T>> SharedMemoryArrayWin build(String name, RandomAccessibleInterval<T> rai)
    {
    	SharedMemoryArray.checkMemorySegmentName(name);
    	if (!name.startsWith("Local\\"))
    		name = "Local\\" + name;
		SharedMemoryArrayWin shma = null;
    	if (Util.getTypeFromInterval(rai) instanceof ByteType) {
        	int size = 1;
        	for (long i : rai.dimensionsAsLongArray()) {size *= i;}
        	shma = new SharedMemoryArrayWin(name, size, CommonUtils.getDataType(rai), rai.dimensionsAsLongArray());
        	shma.buildInt8(Cast.unchecked(rai));
    	} else if (Util.getTypeFromInterval(rai) instanceof UnsignedByteType) {
        	int size = 1;
        	for (long i : rai.dimensionsAsLongArray()) {size *= i;}
        	shma = new SharedMemoryArrayWin(name, size, CommonUtils.getDataType(rai), rai.dimensionsAsLongArray());
        	shma.buildUint8(Cast.unchecked(rai));
    	} else if (Util.getTypeFromInterval(rai) instanceof ShortType) {
        	int size = 2;
        	for (long i : rai.dimensionsAsLongArray()) {size *= i;}
        	shma = new SharedMemoryArrayWin(name, size, CommonUtils.getDataType(rai), rai.dimensionsAsLongArray());
        	shma.buildInt16(Cast.unchecked(rai));
    	} else if (Util.getTypeFromInterval(rai) instanceof UnsignedShortType) {
        	int size = 2;
        	for (long i : rai.dimensionsAsLongArray()) {size *= i;}
        	shma = new SharedMemoryArrayWin(name, size, CommonUtils.getDataType(rai), rai.dimensionsAsLongArray());
        	shma.buildUint16(Cast.unchecked(rai));
    	} else if (Util.getTypeFromInterval(rai) instanceof IntType) {
        	int size = 4;
        	for (long i : rai.dimensionsAsLongArray()) {size *= i;}
        	shma = new SharedMemoryArrayWin(name, size, CommonUtils.getDataType(rai), rai.dimensionsAsLongArray());
        	shma.buildInt32(Cast.unchecked(rai));
    	} else if (Util.getTypeFromInterval(rai) instanceof UnsignedIntType) {
        	int size = 4;
        	for (long i : rai.dimensionsAsLongArray()) {size *= i;}
        	shma = new SharedMemoryArrayWin(name, size, CommonUtils.getDataType(rai), rai.dimensionsAsLongArray());
        	shma.buildUint32(Cast.unchecked(rai));
    	} else if (Util.getTypeFromInterval(rai) instanceof LongType) {
        	int size = 8;
        	for (long i : rai.dimensionsAsLongArray()) {size *= i;}
        	shma = new SharedMemoryArrayWin(name, size, CommonUtils.getDataType(rai), rai.dimensionsAsLongArray());
        	shma.buildInt64(Cast.unchecked(rai));
    	} else if (Util.getTypeFromInterval(rai) instanceof FloatType) {
        	int size = 4;
        	for (long i : rai.dimensionsAsLongArray()) {size *= i;}
        	shma = new SharedMemoryArrayWin(name, size, CommonUtils.getDataType(rai), rai.dimensionsAsLongArray());
        	shma.buildFloat32(Cast.unchecked(rai));
    	} else if (Util.getTypeFromInterval(rai) instanceof DoubleType) {
        	int size = 8;
        	for (long i : rai.dimensionsAsLongArray()) {size *= i;}
        	shma = new SharedMemoryArrayWin(name, size, CommonUtils.getDataType(rai), rai.dimensionsAsLongArray());
        	shma.buildFloat64(Cast.unchecked(rai));
    	} else {
            throw new IllegalArgumentException("The image has an unsupported type: " + Util.getTypeFromInterval(rai).getClass().toString());
    	}
		return shma;
    }

    /**
     * Creates a shared memory segment containing the information of the {@link RandomAccessibleInterval}.
     * The shared memory segment is created with numpy format, which means that it will have a header of bytes indicating
     * the data type, shape and byte ordering
     * 
     * @param <T> 
     * 	the type of the {@link RandomAccessibleInterval}
     * @param name
     * 	name of the memory location where the shm segment is going to be created, cannot contain any special character
     * and should should start by "Local\\" in windows. The shm name is generated automatically with the the method {@link #build(String, RandomAccessibleInterval)}
     * @param rai 
     * 	{@link RandomAccessibleInterval} to be mapped into byte buffer
     * @return an instance of {@link SharedMemoryArrayLinux} containing the pointer to the 
     * 	shared memory where the array is, the hMapFile, the size of the object in bytes, and 
     * 	name of the memory location
     * @throws IllegalArgumentException If the {@link RandomAccessibleInterval} type is not supported.
     */
    protected static <T extends RealType<T> & NativeType<T>> SharedMemoryArrayWin buildNumpyFormat(RandomAccessibleInterval<T> rai)
    {
    	return buildNumpyFormat("Local\\" + UUID.randomUUID().toString(), rai);
    }

    /**
     * Creates a shared memory segment containing the information of the {@link RandomAccessibleInterval} in the 
     * location specified by the 'name' argument. 
     * The shared memory segment is created with numpy format, which means that it will have a header of bytes indicating
     * the data type, shape and byte ordering
     * 
     * @param <T> 
     * 	the type of the {@link RandomAccessibleInterval}
     * @param name
     * 	name of the memory location where the shm segment is going to be created, cannot contain any special character
     *  and should start by "Local\\" in windows. The shm name is generated 
     *  automatically with the the method {@link #build(String, RandomAccessibleInterval)}. In Macos, names should not be 
     *  longer than 30 characters
     * @param rai 
     * 	{@link RandomAccessibleInterval} to be mapped into byte buffer
     * @return an instance of {@link SharedMemoryArrayLinux} containing the pointer to the 
     * 	shared memory where the array is, the hMapFile, the size of the object in bytes, and 
     * 	name of the memory location
     * @throws IllegalArgumentException If the {@link RandomAccessibleInterval} type is not supported.
     */
    protected static <T extends RealType<T> & NativeType<T>> SharedMemoryArrayWin buildNumpyFormat(String name, RandomAccessibleInterval<T> rai)
    {
    	SharedMemoryArray.checkMemorySegmentName(name);
    	if (!name.startsWith("/"))
    		name = "/" + name;
    	SharedMemoryArrayWin shma = null;
    	byte[] total = DecodeNumpy.createNumpyStyleByteArray(rai);
    	shma = new SharedMemoryArrayWin(name, total.length, CommonUtils.getDataType(rai), rai.dimensionsAsLongArray());
    	shma.addByteArray(total);
    	shma.isNumpyFormat = true;
		return shma;
    }
    
    /**
     * Add a byte array to the shm segment
     * @param arr
     * 	the byte array that is going to be added
     */
    private void addByteArray(byte[] arr) {
    	for (int i = 0; i < arr.length; i ++) {
    		this.pSharedMemory.setByte(i, arr[i]);
    	}
    }

    /**
     * Adds the ByteType {@link RandomAccessibleInterval} data to the {@link ByteBuffer} provided.
     * The position of the ByteBuffer is kept in the same place as it was received.
     * 
     * @param tensor 
     * 	{@link RandomAccessibleInterval} to be mapped into byte buffer
     * @param byteBuffer 
     * 	target bytebuffer
     */
    private void buildInt8(RandomAccessibleInterval<ByteType> tensor)
    {
		tensor = Utils.transpose(tensor);
		Cursor<ByteType> cursor = Views.flatIterable(tensor).cursor();
		long i = 0;
		while (cursor.hasNext()) {
			cursor.fwd();
			this.pSharedMemory.setByte(i ++, cursor.get().get());
		}
    }

    /**
     * Adds the ByteType {@link RandomAccessibleInterval} data to the {@link ByteBuffer} provided.
     * The position of the ByteBuffer is kept in the same place as it was received.
     * 
     * @param tensor 
     * 	{@link RandomAccessibleInterval} to be mapped into byte buffer
     * @param byteBuffer 
     * 	target bytebuffer
     */
    private void buildUint8(RandomAccessibleInterval<UnsignedByteType> tensor)
    {
		tensor = Utils.transpose(tensor);
		Cursor<UnsignedByteType> cursor = Views.flatIterable(tensor).cursor();
		long i = 0;
		while (cursor.hasNext()) {
			cursor.fwd();
			this.pSharedMemory.setByte(i ++, cursor.get().getByte());
		}
    }

    /**
     * Adds the ByteType {@link RandomAccessibleInterval} data to the {@link ByteBuffer} provided.
     * The position of the ByteBuffer is kept in the same place as it was received.
     * 
     * @param tensor 
     * 	{@link RandomAccessibleInterval} to be mapped into byte buffer
     * @param byteBuffer 
     * 	target bytebuffer
     */
    private void buildInt16(RandomAccessibleInterval<ShortType> tensor)
    {
		tensor = Utils.transpose(tensor);
		Cursor<ShortType> cursor = Views.flatIterable(tensor).cursor();
		long i = 0;
		while (cursor.hasNext()) {
			cursor.fwd();
			this.pSharedMemory.setShort((i * Short.BYTES), cursor.get().get());
			i ++;
		}
    }

    /**
     * Adds the ByteType {@link RandomAccessibleInterval} data to the {@link ByteBuffer} provided.
     * The position of the ByteBuffer is kept in the same place as it was received.
     * 
     * @param tensor 
     * 	{@link RandomAccessibleInterval} to be mapped into byte buffer
     * @param byteBuffer 
     * 	target bytebuffer
     */
    private void buildUint16(RandomAccessibleInterval<UnsignedShortType> tensor)
    {
		tensor = Utils.transpose(tensor);
		Cursor<UnsignedShortType> cursor = Views.flatIterable(tensor).cursor();
		long i = 0;
		while (cursor.hasNext()) {
			cursor.fwd();
			this.pSharedMemory.setShort((i * Short.BYTES), cursor.get().getShort());
			i ++;
		}
    }

    /**
     * Adds the IntType {@link RandomAccessibleInterval} data to the {@link ByteBuffer} provided.
     * The position of the ByteBuffer is kept in the same place as it was received.
     * 
     * @param tensor 
     * 	{@link RandomAccessibleInterval} to be mapped into byte buffer
     * @param byteBuffer 
     * 	target bytebuffer
     */
    private void buildInt32(RandomAccessibleInterval<IntType> tensor)
    {
		tensor = Utils.transpose(tensor);
		Cursor<IntType> cursor = Views.flatIterable(tensor).cursor();
		long i = 0;
		while (cursor.hasNext()) {
			cursor.fwd();
			this.pSharedMemory.setInt((i * Integer.BYTES), cursor.get().get());
			i ++;
		}
    }

    /**
     * Adds the IntType {@link RandomAccessibleInterval} data to the {@link ByteBuffer} provided.
     * The position of the ByteBuffer is kept in the same place as it was received.
     * 
     * @param tensor 
     * 	{@link RandomAccessibleInterval} to be mapped into byte buffer
     * @param byteBuffer 
     * 	target bytebuffer
     */
    private void buildUint32(RandomAccessibleInterval<UnsignedIntType> tensor)
    {
		tensor = Utils.transpose(tensor);
		Cursor<UnsignedIntType> cursor = Views.flatIterable(tensor).cursor();
		long i = 0;
		while (cursor.hasNext()) {
			cursor.fwd();
			this.pSharedMemory.setInt((i * Integer.BYTES), cursor.get().getInt());
			i ++;
		}
    }

    /**
     * Adds the IntType {@link RandomAccessibleInterval} data to the {@link ByteBuffer} provided.
     * The position of the ByteBuffer is kept in the same place as it was received.
     * 
     * @param tensor 
     * 	{@link RandomAccessibleInterval} to be mapped into byte buffer
     * @param byteBuffer 
     * 	target bytebuffer
     */
    private void buildInt64(RandomAccessibleInterval<LongType> tensor)
    {
		tensor = Utils.transpose(tensor);
		Cursor<LongType> cursor = Views.flatIterable(tensor).cursor();
		long i = 0;
		while (cursor.hasNext()) {
			cursor.fwd();
			this.pSharedMemory.setLong((i * Long.BYTES), cursor.get().get());
			i ++;
		}
    }

    /**
     * Adds the FloatType {@link RandomAccessibleInterval} data to the {@link ByteBuffer} provided.
     * The position of the ByteBuffer is kept in the same place as it was received.
     * 
     * @param tensor 
     * 	{@link RandomAccessibleInterval} to be mapped into byte buffer
     * @param byteBuffer 
     * 	target bytebuffer
     */
    private void buildFloat32(RandomAccessibleInterval<FloatType> tensor)
    {
		tensor = Utils.transpose(tensor);
		Cursor<FloatType> cursor = Views.flatIterable(tensor).cursor();
		long i = 0;
		while (cursor.hasNext()) {
			cursor.fwd();
			this.pSharedMemory.setFloat((i * Float.BYTES), cursor.get().get());
			i ++;
		}
    }

    /**
     * Adds the DoubleType {@link RandomAccessibleInterval} data to the {@link ByteBuffer} provided.
     * The position of the ByteBuffer is kept in the same place as it was received.
     * 
     * @param tensor 
     * 	{@link RandomAccessibleInterval} to be mapped into byte buffer
     * @param byteBuffer 
     * 	target bytebuffer
     */
    private void buildFloat64(RandomAccessibleInterval<DoubleType> tensor)
    {
		tensor = Utils.transpose(tensor);
		Cursor<DoubleType> cursor = Views.flatIterable(tensor).cursor();
		long i = 0;
		while (cursor.hasNext()) {
			cursor.fwd();
			this.pSharedMemory.setDouble((i * Double.BYTES), cursor.get().get());
			i ++;
		}
    }

	@Override
	/**
	 * Unmap and close the shared memory. Necessary to eliminate the shared memory block
	 */
	public void close() {
		if (unlinked) return;
        Kernel32.INSTANCE.UnmapViewOfFile(pSharedMemory);
        Kernel32.INSTANCE.CloseHandle(hMapFile);
        unlinked = true;
	}
	
	public static void main(String[] args) {
	    String memoryName = "Local\\wnsm_52f561c9";
	    WinNT.HANDLE hMapFile = Kernel32.INSTANCE.OpenFileMapping(
	            WinNT.FILE_MAP_READ, false, memoryName
	    );
	    if (hMapFile == null) {
	        throw new RuntimeException("OpenFileMapping failed with error: " + Kernel32.INSTANCE.GetLastError());
	    }

	    // Map the shared memory object into the current process's address space
	    Pointer pSharedMemory = Kernel32.INSTANCE.MapViewOfFile(
	            hMapFile, WinNT.FILE_MAP_READ, 0, 0, 0
	    );
	    if (pSharedMemory == null) {
	        Kernel32.INSTANCE.CloseHandle(hMapFile);
	        throw new RuntimeException("MapViewOfFile failed with error: " + Kernel32.INSTANCE.GetLastError());
	    }

	    Kernel32.MEMORY_BASIC_INFORMATION mbi = new Kernel32.MEMORY_BASIC_INFORMATION();
	    if (Kernel32.INSTANCE.VirtualQueryEx(Kernel32.INSTANCE.GetCurrentProcess(), pSharedMemory, mbi, new BaseTSD.SIZE_T((long) mbi.size())).intValue() != 0) {
	        System.out.println("Shared Memory Size: " + mbi.regionSize + " bytes");
	    } else {
	        System.err.println("Unable to query memory region.");
	    }

	    Kernel32.INSTANCE.UnmapViewOfFile(pSharedMemory);
	    Kernel32.INSTANCE.CloseHandle(hMapFile);
	}

	
	// TODO support boolean
	protected static <T extends RealType<T> & NativeType<T>>
	RandomAccessibleInterval<T> buildImgLib2FromNumpyLikeSHMA(String memoryName) throws Exception {
		if (!memoryName.startsWith("Local\\"))
			memoryName = "Local\\" + memoryName;
		WinNT.HANDLE hMapFile = Kernel32.INSTANCE.OpenFileMapping( WinNT.FILE_MAP_READ, false, memoryName);
        if (hMapFile == null) {
            throw new RuntimeException("OpenFileMapping failed with error: " + Kernel32.INSTANCE.GetLastError());
        }
        // Map the shared memory object into the current process's address space
        Pointer pSharedMemory = Kernel32.INSTANCE.MapViewOfFile(hMapFile, WinNT.FILE_MAP_READ, 0, 0, 0);
        if (pSharedMemory == null) {
        	Kernel32.INSTANCE.CloseHandle(hMapFile);
            throw new RuntimeException("MapViewOfFile failed with error: " + Kernel32.INSTANCE.GetLastError());
        }
        Kernel32.MEMORY_BASIC_INFORMATION mbi = new Kernel32.MEMORY_BASIC_INFORMATION();
        
        if (Kernel32.INSTANCE.VirtualQueryEx(
        		Kernel32.INSTANCE.GetCurrentProcess(), pSharedMemory, mbi, new BaseTSD.SIZE_T((long) mbi.size())
        		).intValue() == 0) {
            throw new RuntimeException("Unable to retrieve the size of the shm segment located at '" 
        		+ memoryName + "'. Errno: " + Kernel32.INSTANCE.GetLastError());
        }
<<<<<<< HEAD
        int size = mbi.regionSize.intValue();
        byte[] flat = new byte[(int) size];
		for (int i = 0; i < size; i++)
			flat[i] = pSharedMemory.getByte((long) i);
        try (ByteArrayInputStream bis = new ByteArrayInputStream(flat)) {
        	RandomAccessibleInterval<T> rai = DecodeNumpy.decodeNumpyFromByteArrayStream(bis);
=======
        try {
>>>>>>> cba44514
        	Kernel32.INSTANCE.UnmapViewOfFile(pSharedMemory);
            Kernel32.INSTANCE.CloseHandle(hMapFile);
        	return null;
        } catch (Exception ex) {
            Kernel32.INSTANCE.UnmapViewOfFile(pSharedMemory);
            Kernel32.INSTANCE.CloseHandle(hMapFile);
        	throw ex;
        }
	}
	
	// TODO support boolean
	protected static <T extends RealType<T> & NativeType<T>>
	RandomAccessibleInterval<T> createImgLib2RaiFromSharedMemoryBlock(String memoryName, long[] shape, boolean isFortran, String dataType) {
		int size = getArrayByteSize(shape, Cast.unchecked(CommonUtils.getImgLib2DataType(dataType)));
		if (!memoryName.startsWith("Local\\"))
			memoryName = "Local\\" + memoryName;
		WinNT.HANDLE hMapFile = Kernel32.INSTANCE.OpenFileMapping(
                WinNT.FILE_MAP_READ | WinNT.FILE_MAP_WRITE,
                false,
                memoryName
        );
        if (hMapFile == null) {
            throw new RuntimeException("OpenFileMapping failed with error: " + Kernel32.INSTANCE.GetLastError());
        }

        // Map the shared memory object into the current process's address space
        Pointer pSharedMemory = Kernel32.INSTANCE.MapViewOfFile(
                hMapFile,
                WinNT.FILE_MAP_READ | WinNT.FILE_MAP_WRITE,
                0,
                0,
                size
        );
        if (pSharedMemory == null) {
        	Kernel32.INSTANCE.CloseHandle(hMapFile);
            throw new RuntimeException("MapViewOfFile failed with error: " + Kernel32.INSTANCE.GetLastError());
        }
        try {
        	RandomAccessibleInterval<T> rai = buildFromSharedMemoryBlock(pSharedMemory, shape, isFortran, dataType);
        	Kernel32.INSTANCE.UnmapViewOfFile(pSharedMemory);
            Kernel32.INSTANCE.CloseHandle(hMapFile);
        	return rai;
        } catch (Exception ex) {
            Kernel32.INSTANCE.UnmapViewOfFile(pSharedMemory);
            Kernel32.INSTANCE.CloseHandle(hMapFile);
        	throw ex;
        }
	}
	
	private static <T extends RealType<T> & NativeType<T>>
	RandomAccessibleInterval<T> buildFromSharedMemoryBlock(Pointer pSharedMemory, long[] shape, boolean isFortran, String type) {
		T dataType = CommonUtils.getImgLib2DataType(type);
		long[] transposedShape = new long[shape.length];
		for (int i = 0; i < shape.length; i ++) {transposedShape[i] = shape[shape.length - i - 1];}
		if (dataType instanceof ByteType) {
			int arrSize = 1;
			for (long l : shape) {arrSize *= l;}
			byte[] flat = new byte[arrSize]; 
			for (int i = 0; i < arrSize; i++)
				flat[i] = pSharedMemory.getByte((long) i);
			return Cast.unchecked(Utils.transpose(ArrayImgs.bytes(flat, transposedShape)));
		} else if (dataType instanceof ByteType && isFortran) {
			int arrSize = 1;
			for (long l : shape) {arrSize *= l;}
			byte[] flat = new byte[arrSize]; 
			for (int i = 0; i < arrSize; i++)
				flat[i] = pSharedMemory.getByte((long) i);
			return Cast.unchecked(ArrayImgs.bytes(flat, shape));
		} else if (dataType instanceof UnsignedByteType && isFortran) {
			int arrSize = 1;
			for (long l : shape) {arrSize *= l;}
			byte[] flat = new byte[arrSize]; 
			for (int i = 0; i < arrSize; i++)
				flat[i] = pSharedMemory.getByte((long) i);
			return Cast.unchecked(ArrayImgs.unsignedBytes(flat, shape));
		} else if (dataType instanceof UnsignedByteType) {
			int arrSize = 1;
			for (long l : shape) {arrSize *= l;}
			byte[] flat = new byte[arrSize]; 
			for (int i = 0; i < arrSize; i++)
				flat[i] = pSharedMemory.getByte((long) i);
			return Cast.unchecked(Utils.transpose(ArrayImgs.unsignedBytes(flat, transposedShape)));
		} else if (dataType instanceof ShortType && isFortran) {
			int arrSize = 1;
			for (long l : shape) {arrSize *= l;}
			short[] flat = new short[arrSize]; 
			for (int i = 0; i < arrSize; i++)
				flat[i] = pSharedMemory.getShort((long) i * Short.BYTES);
			return Cast.unchecked(ArrayImgs.shorts(flat, shape));
		} else if (dataType instanceof ShortType) {
			int arrSize = 1;
			for (long l : shape) {arrSize *= l;}
			short[] flat = new short[arrSize]; 
			for (int i = 0; i < arrSize; i++)
				flat[i] = pSharedMemory.getShort((long) i * Short.BYTES);
			return Cast.unchecked(Utils.transpose(ArrayImgs.shorts(flat, transposedShape)));
		} else if (dataType instanceof UnsignedShortType && isFortran) {
			int arrSize = 1;
			for (long l : shape) {arrSize *= l;}
			short[] flat = new short[arrSize]; 
			for (int i = 0; i < arrSize; i++)
				flat[i] = pSharedMemory.getShort((long) i * Short.BYTES);
			return Cast.unchecked(ArrayImgs.unsignedShorts(flat, shape));
			
		} else if (dataType instanceof UnsignedShortType) {
			int arrSize = 1;
			for (long l : shape) {arrSize *= l;}
			short[] flat = new short[arrSize]; 
			for (int i = 0; i < arrSize; i++)
				flat[i] = pSharedMemory.getShort((long) i * Short.BYTES);
			return Cast.unchecked(Utils.transpose(ArrayImgs.unsignedShorts(flat, transposedShape)));
			
		} else if (dataType instanceof IntType && isFortran) {
			int arrSize = 1;
			for (long l : shape) {arrSize *= l;}
			int[] flat = new int[arrSize]; 
			for (int i = 0; i < arrSize; i++)
				flat[i] = pSharedMemory.getInt((long) i * Integer.BYTES);
			return Cast.unchecked(ArrayImgs.ints(flat, shape));
		} else if (dataType instanceof IntType) {
			int arrSize = 1;
			for (long l : shape) {arrSize *= l;}
			int[] flat = new int[arrSize]; 
			for (int i = 0; i < arrSize; i++)
				flat[i] = pSharedMemory.getInt((long) i * Integer.BYTES);
			return Cast.unchecked(Utils.transpose(ArrayImgs.ints(flat, transposedShape)));
		} else if (dataType instanceof UnsignedIntType && isFortran) {
			int arrSize = 1;
			for (long l : shape) {arrSize *= l;}
			int[] flat = new int[arrSize]; 
			for (int i = 0; i < arrSize; i++)
				flat[i] = pSharedMemory.getInt((long) i * Integer.BYTES);
			return Cast.unchecked(ArrayImgs.unsignedInts(flat, shape));
		} else if (dataType instanceof UnsignedIntType) {
			int arrSize = 1;
			for (long l : shape) {arrSize *= l;}
			int[] flat = new int[arrSize]; 
			for (int i = 0; i < arrSize; i++)
				flat[i] = pSharedMemory.getInt((long) i * Integer.BYTES);
			return Cast.unchecked(Utils.transpose(ArrayImgs.unsignedInts(flat, transposedShape)));
		} else if (dataType instanceof LongType && isFortran) {
			int arrSize = 1;
			for (long l : shape) {arrSize *= l;}
			long[] flat = new long[arrSize]; 
			for (int i = 0; i < arrSize; i++)
				flat[i] = pSharedMemory.getLong((long) i * Long.BYTES);
			return Cast.unchecked(ArrayImgs.longs(flat, shape));
		} else if (dataType instanceof LongType) {
			int arrSize = 1;
			for (long l : shape) {arrSize *= l;}
			long[] flat = new long[arrSize]; 
			for (int i = 0; i < arrSize; i++)
				flat[i] = pSharedMemory.getLong((long) i * Long.BYTES);
			return Cast.unchecked(Utils.transpose(ArrayImgs.longs(flat, transposedShape)));
		} else if (dataType instanceof FloatType && isFortran) {
			int arrSize = 1;
			for (long l : shape) {arrSize *= l;}
			float[] flat = new float[arrSize]; 
			for (int i = 0; i < arrSize; i++)
				flat[i] = pSharedMemory.getFloat((long) i * Float.BYTES);
			return Cast.unchecked(ArrayImgs.floats(flat, shape));
		} else if (dataType instanceof FloatType) {
			int arrSize = 1;
			for (long l : shape) {arrSize *= l;}
			float[] flat = new float[arrSize]; 
			for (int i = 0; i < arrSize; i++)
				flat[i] = pSharedMemory.getFloat((long) i * Float.BYTES);
			return Cast.unchecked(Utils.transpose(ArrayImgs.floats(flat, transposedShape)));
		} else if (dataType instanceof DoubleType && isFortran) {
			int arrSize = 1;
			for (long l : shape) {arrSize *= l;}
			double[] flat = new double[arrSize]; 
			for (int i = 0; i < arrSize; i++)
				flat[i] = pSharedMemory.getDouble((long) i * Double.BYTES);
			return Cast.unchecked(ArrayImgs.doubles(flat, shape));
		} else if (dataType instanceof DoubleType) {
			int arrSize = 1;
			for (long l : shape) {arrSize *= l;}
			double[] flat = new double[arrSize]; 
			for (int i = 0; i < arrSize; i++)
				flat[i] = pSharedMemory.getDouble((long) i * Double.BYTES);
			return Cast.unchecked(Utils.transpose(ArrayImgs.doubles(flat, transposedShape)));
		} else {
    		throw new IllegalArgumentException("Type not supported: " + dataType.getClass().toString());
		}
	}
        
    public static <T extends RealType<T> & NativeType<T>> int getArrayByteSize(long[] shape, T type) {
    	int noByteSize = 1;
    	for (long l : shape) {noByteSize *= l;}
    	if (type instanceof ByteType || type instanceof UnsignedByteType) {
    		return noByteSize * 1;
    	} else if (type instanceof ShortType || type instanceof UnsignedShortType) {
    		return noByteSize * 2;
    	} else if (type instanceof IntType || type instanceof UnsignedIntType
    			|| type instanceof FloatType) {
    		return noByteSize * 4;
    	} else if (type instanceof LongType || type instanceof DoubleType) {
    		return noByteSize * 8;
    	} else {
    		throw new IllegalArgumentException("Type not supported: " + type.getClass().toString());
    	}
	}

	@Override
	public <T extends RealType<T> & NativeType<T>> RandomAccessibleInterval<T> getSharedRAI() {
		return buildFromSharedMemoryBlock(pSharedMemory, this.originalDims, false, this.originalDataType);
	}

	@Override
	public String getOriginalDataType() {
		return this.originalDataType;
	}

	@Override
	public long[] getOriginalShape() {
		return this.originalDims;
	}
	
	@Override
	public boolean isNumpyFormat() {
		return this.isNumpyFormat;
	}
}<|MERGE_RESOLUTION|>--- conflicted
+++ resolved
@@ -569,16 +569,12 @@
             throw new RuntimeException("Unable to retrieve the size of the shm segment located at '" 
         		+ memoryName + "'. Errno: " + Kernel32.INSTANCE.GetLastError());
         }
-<<<<<<< HEAD
         int size = mbi.regionSize.intValue();
         byte[] flat = new byte[(int) size];
 		for (int i = 0; i < size; i++)
 			flat[i] = pSharedMemory.getByte((long) i);
         try (ByteArrayInputStream bis = new ByteArrayInputStream(flat)) {
         	RandomAccessibleInterval<T> rai = DecodeNumpy.decodeNumpyFromByteArrayStream(bis);
-=======
-        try {
->>>>>>> cba44514
         	Kernel32.INSTANCE.UnmapViewOfFile(pSharedMemory);
             Kernel32.INSTANCE.CloseHandle(hMapFile);
         	return null;
