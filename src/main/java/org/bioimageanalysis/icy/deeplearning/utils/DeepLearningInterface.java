--- conflicted
+++ resolved
@@ -26,7 +26,6 @@
 	 * @throws RunModelException
 	 *             if there is an error in the execution of the model
 	 */
-<<<<<<< HEAD
 	public List< Tensor > run( List< Tensor > inputTensors, List< Tensor > outputTensors ) throws RunModelException;
 
 	/**
@@ -34,15 +33,6 @@
 	 * independent ClassLoader. This is done to be able to load the model only
 	 * one time and use it several times.
 	 * 
-=======
-    public < T extends RealType< T > & NativeType< T > > List<Tensor<T>> run(List<Tensor<T>> inputTensors, List<Tensor<T>> outputTensors) throws RunModelException;
-    
-    /**
-     * Load the model with the corresponding engine on the particular
-     * independent ClassLoader. This is done to be able to load the model
-     * only one time and use it several times.
-     * 
->>>>>>> c422ac47
 	 * @param modelFolder
 	 *            String path to the folder where all the components of the
 	 *            model are stored
