/**
 * 
 */
package org.bioimageanalysis.icy.deeplearning;

import java.util.List;

import org.bioimageanalysis.icy.deeplearning.exceptions.LoadEngineException;
import org.bioimageanalysis.icy.deeplearning.exceptions.LoadModelException;
import org.bioimageanalysis.icy.deeplearning.exceptions.RunModelException;
import org.bioimageanalysis.icy.deeplearning.tensor.Tensor;
import org.bioimageanalysis.icy.deeplearning.utils.DeepLearningInterface;
import org.bioimageanalysis.icy.deeplearning.utils.EngineInfo;
import org.bioimageanalysis.icy.deeplearning.utils.EngineLoader;

import net.imglib2.type.NativeType;
import net.imglib2.type.numeric.RealType;
import net.imglib2.type.numeric.real.FloatType;

/**
 * Class that manages a Deep Learning model to load it and run it.
 * 
 * @author Carlos Garcia Lopez de Haro
 */
public class Model
{
<<<<<<< HEAD
	/**
	 * ClassLoader containing all the classes needed to use the corresponding
	 * Deep Learning framework (engine).
	 */
	private EngineLoader engineClassLoader;

	/**
	 * All the information needed to load the engine corresponding to the model
	 * and the model itself.
	 */
	private EngineInfo engineInfo;

	/**
	 * Path to the folder containing the Bioimage.io model
	 */
	private String modelFolder;

	/**
	 * Source file of the Deep Learning model as defined in the yaml file
	 */
	private String modelSource;

	/**
	 * Model name as defined in the yaml file. For identification purposes
	 */
	private String modelName;

	/**
	 * Construct the object model with all the needed information to load a
	 * model and make inference
	 * 
	 * @param engineInfo
	 *            informaton needed about the model
	 * @param modelFolder
	 *            directory where of the model folder
	 * @param modelSource
	 *            name of the actual model file (.pt for torchscript)
	 * @param classLoader
	 *            parent ClassLoader (can be null)
	 * @throws LoadEngineException
	 *             if there is an error finding the Deep LEarningn interface
	 *             that connects with the DL libraries
	 * @throws Exception
	 *             if the directory is not found
	 */
	private Model( EngineInfo engineInfo, String modelFolder, String modelSource, ClassLoader classLoader )
			throws LoadEngineException, Exception
	{
		this.engineInfo = engineInfo;
		this.modelFolder = modelFolder;
		this.modelSource = modelSource;
		setEngineClassLoader( classLoader );
	}

	/**
	 * Creates a DeepLearning model {@link Model} from the wanted Deep Learning
	 * framework (engine)
	 * 
	 * @param modelFolder
	 *            String path to the folder where all the components of the
	 *            model are stored
	 * @param modelSource
	 *            String path to the actual model file. In Pytorch is the path
	 *            to a .pt file and for Tf it is the same as the modelFolder
	 * @param engineInfo
	 *            all the information needed to load the classes of a Deep
	 *            Learning framework (engine)
	 * @return the Model that is going to be used to make inference
	 * @throws LoadEngineException
	 *             if there is an error finding the Deep LEarningn interface
	 *             that connects with the DL libraries
	 * @throws Exception
	 *             if the directory is not found
	 */
	public static Model createDeepLearningModel( String modelFolder, String modelSource, EngineInfo engineInfo )
			throws LoadEngineException, Exception
	{
		return new Model( engineInfo, modelFolder, modelSource, null );
	}

	/**
	 * Creates a DeepLearning model {@link Model} from the wanted Deep Learning
	 * framework (engine)
	 * 
	 * @param modelFolder
	 *            String path to the folder where all the components of the
	 *            model are stored
	 * @param modelSource
	 *            String path to the actual model file. In Pytorch is the path
	 *            to a .pt file and for Tf it is the same as the modelFolder
	 * @param engineInfo
	 *            all the information needed to load the classes of a Deep
	 *            Learning framework (engine)
	 * @param classLoader
	 *            parent ClassLoader (can be null)
	 * @return the Model that is going to be used to make inference
	 * @throws LoadEngineException
	 *             if there is an error finding the Deep LEarningn interface
	 *             that connects with the DL libraries
	 * @throws Exception
	 *             if the directory is not found
	 */
	public static Model createDeepLearningModel( String modelFolder, String modelSource, EngineInfo engineInfo,
			ClassLoader classLoader ) throws LoadEngineException, Exception
	{
		return new Model( engineInfo, modelFolder, modelSource, classLoader );
	}

	/**
	 * Sets the classloader containing the Deep Learning engine
	 * 
	 * @param classLoader
	 *            parent ClassLoader (can be null)
	 * @throws LoadEngineException
	 *             if there is an error finding the Deep LEarningn interface
	 *             that connects with the DL libraries
	 * @throws Exception
	 *             if the directory is not found
	 */
	public void setEngineClassLoader( ClassLoader classLoader ) throws LoadEngineException, Exception
	{
		this.engineClassLoader = EngineLoader.createEngine(
				( classLoader == null ) ? Thread.currentThread().getContextClassLoader() : classLoader, engineInfo );
	}

	/**
	 * Load the model wanted to make inference into the particular ClassLoader
	 * created to run a specific Deep Learning framework (engine)
	 * 
	 * @throws LoadModelException
	 *             if the model was not loaded
	 */
	public void loadModel() throws LoadModelException
	{
		DeepLearningInterface engineInstance = engineClassLoader.getEngineInstance();
		engineClassLoader.setEngineClassLoader();
		engineInstance.loadModel( modelFolder, modelSource );
		engineClassLoader.setIcyClassLoader();
	}

	/**
	 * Close the Deep LEarning model in the ClassLoader where the Deep Learning
	 * framework has been called and instantiated
	 */
	public void closeModel()
	{
		DeepLearningInterface engineInstance = getEngineClassLoader().getEngineInstance();
		engineClassLoader.setEngineClassLoader();
		engineInstance.closeModel();
		getEngineClassLoader().close();
		engineInstance = null;
		engineClassLoader.setIcyClassLoader();
		engineClassLoader = null;
	}

	/**
	 * Method that calls the ClassLoader with the corresponding JARs of the Deep
	 * Learning framework (engine) loaded to run inference on the tensors. The
	 * method returns the corresponding output tensors
	 * 
	 * @param inTensors
	 *            input tensors containing all the tensor data
	 * @param outTensors
	 *            output tensors expected containing only the axes order and
	 *            names. The data will be filled with the outputs of the models
	 * @return the output tensors produced by the model
	 * @throws RunModelException
	 *             if the is any problem running the model
	 * @throws RunModelException
	 *             if there is any problem closing the tensors
	 */
	public List< Tensor > runModel( List< Tensor > inTensors, List< Tensor > outTensors ) throws RunModelException, Exception
	{
		DeepLearningInterface engineInstance = engineClassLoader.getEngineInstance();
		engineClassLoader.setEngineClassLoader();
		inTensors.stream().forEach( tt -> tt = Tensor.createCopyOfTensorInWantedDataType( tt, new FloatType() ) );
		outTensors = engineInstance.run( inTensors, outTensors );
		engineClassLoader.setIcyClassLoader();
		return outTensors;
	}

	/**
	 * Get the EngineClassLoader created by the DeepLearning Model
	 * {@link Model}. The EngineClassLoader loads the JAR files needed to use
	 * the corresponding Deep Learning framework (engine)
	 * 
	 * @return the Model corresponding EngineClassLoader
	 */
	public EngineLoader getEngineClassLoader()
	{
		return this.engineClassLoader;
	}

	/**
	 * Get the folder where this model is located
	 * 
	 * @return the folder where this model is located
	 */
	public String getModelFolder()
	{
		return this.modelFolder;
	}

	/**
	 * Get the source of this model as specified in the yaml file
	 * 
	 * @return the source of this model from the yaml file
	 */
	public String getModelSource()
	{
		return this.modelSource;
	}

	/**
	 * Sets the model name
	 * 
	 * @param modelName
	 *            the name of the model
	 */
	public void setModelName( String modelName )
	{
		this.modelName = modelName;
	}

	/**
	 * Gets the name of the model
	 * 
	 * @return the name of the model
	 */
	public String getModelName()
	{
		return this.modelName;
	}
=======
    /**
     * ClassLoader containing all the classes needed to use the corresponding
     * Deep Learning framework (engine).
     */
    private EngineLoader engineClassLoader;
    /**
     * All the information needed to load the engine corresponding to the model
     * and the model itself.
     */
    private EngineInfo engineInfo;
    /**
     * Path to the folder containing the Bioimage.io model
     */
    private String modelFolder;
    /**
     * Source file of the Deep Learning model as defined in the
     * yaml file
     */
    private String modelSource;
    /**
     * Model name as defined in the yaml file. For identification purposes
     */
    private String modelName;

    /**
     * Construct the object model with all the needed information to
     * load a model and make inference
     * 
     * @param engineInfo
     *        informaton needed about the model
     * @param modelFolder
     *        directory where of the model folder
     * @param modelSource
     *        name of the actual model file (.pt for torchscript)
     * @param classLoader
     *        parent ClassLoader (can be null)
     * @throws LoadEngineException
     *         if there is an error finding the Deep LEarningn interface
     *         that connects with the DL libraries
     * @throws Exception
     *         if the directory is not found
     */
    private Model(EngineInfo engineInfo, String modelFolder, String modelSource, ClassLoader classLoader) throws LoadEngineException, Exception
    {
        this.engineInfo = engineInfo;
        this.modelFolder = modelFolder;
        this.modelSource = modelSource;
        setEngineClassLoader(classLoader);
    }

    /**
     * Creates a DeepLearning model {@link Model} from the wanted Deep Learning
     * framework (engine)
     * 
     * @param modelFolder
     *        String path to the folder where all the components of the model are stored
     * @param modelSource
     *        String path to the actual model file. In Pytorch is the path to a .pt file
     *        and for Tf it is the same as the modelFolder
     * @param engineInfo
     *        all the information needed to load the classes of
     *        a Deep Learning framework (engine)
     * @return the Model that is going to be used to make inference
     * @throws LoadEngineException
     *         if there is an error finding the Deep LEarningn interface
     *         that connects with the DL libraries
     * @throws Exception
     *         if the directory is not found
     */
    public static Model createDeepLearningModel(String modelFolder, String modelSource, EngineInfo engineInfo)
            throws LoadEngineException, Exception
    {
        return new Model(engineInfo, modelFolder, modelSource, null);
    }

    /**
     * Creates a DeepLearning model {@link Model} from the wanted Deep Learning
     * framework (engine)
     * 
     * @param modelFolder
     *        String path to the folder where all the components of the model are stored
     * @param modelSource
     *        String path to the actual model file. In Pytorch is the path to a .pt file
     *        and for Tf it is the same as the modelFolder
     * @param engineInfo
     *        all the information needed to load the classes of
     *        a Deep Learning framework (engine)
     * @param classLoader
     *        parent ClassLoader (can be null)
     * @return the Model that is going to be used to make inference
     * @throws LoadEngineException
     *         if there is an error finding the Deep LEarningn interface
     *         that connects with the DL libraries
     * @throws Exception
     *         if the directory is not found
     */
    public static Model createDeepLearningModel(String modelFolder, String modelSource, EngineInfo engineInfo, ClassLoader classLoader)
            throws LoadEngineException, Exception
    {
        return new Model(engineInfo, modelFolder, modelSource, classLoader);
    }

    /**
     * Sets the classloader containing the Deep Learning engine
     * 
     * @param classLoader
     *        parent ClassLoader (can be null)
     * @throws LoadEngineException
     *         if there is an error finding the Deep LEarningn interface
     *         that connects with the DL libraries
     * @throws Exception
     *         if the directory is not found
     */
    public void setEngineClassLoader(ClassLoader classLoader) throws LoadEngineException, Exception
    {
        this.engineClassLoader = EngineLoader.createEngine((classLoader == null) ? Thread.currentThread().getContextClassLoader() : classLoader, engineInfo);
    }

    /**
     * Load the model wanted to make inference into the particular ClassLoader
     * created to run a specific Deep Learning framework (engine)
     * 
     * @throws LoadModelException
     *         if the model was not loaded
     */
    public void loadModel() throws LoadModelException
    {
        DeepLearningInterface engineInstance = engineClassLoader.getEngineInstance();
        engineClassLoader.setEngineClassLoader();
        engineInstance.loadModel(modelFolder, modelSource);
        engineClassLoader.setIcyClassLoader();
    }

    /**
     * Close the Deep LEarning model in the ClassLoader where the Deep Learning
     * framework has been called and instantiated
     */
    public void closeModel()
    {
        DeepLearningInterface engineInstance = getEngineClassLoader().getEngineInstance();
        engineClassLoader.setEngineClassLoader();
        engineInstance.closeModel();
        getEngineClassLoader().close();
        engineInstance = null;
        engineClassLoader.setIcyClassLoader();
        engineClassLoader = null;
    }

    /**
     * Method that calls the ClassLoader with the corresponding JARs of the
     * Deep Learning framework (engine) loaded to run inference on the tensors.
     * The method returns the corresponding output tensors
     * 
     * @param inTensors
     *        input tensors containing all the tensor data
     * @param outTensors
     *        output tensors expected containing only the axes order and names. The
     *        data will be filled with the outputs of the models
     * @return the output tensors produced by the model
     * @throws RunModelException
     *         if the is any problem running the model
     * @throws RunModelException
     *         if there is any problem closing the tensors
     */
    public < T extends RealType< T > & NativeType< T > > List<Tensor<T>> runModel(List<Tensor<T>> inTensors, 
    																	List<Tensor<T>> outTensors) throws RunModelException, Exception
    {
        DeepLearningInterface engineInstance = engineClassLoader.getEngineInstance();
        engineClassLoader.setEngineClassLoader();
        inTensors.stream().forEach(tt -> tt = Tensor.createCopyOfTensorInWantedDataType(tt, new FloatType()));
        outTensors = engineInstance.run(inTensors, outTensors);
        engineClassLoader.setIcyClassLoader();
        return outTensors;
    }

    /**
     * Get the EngineClassLoader created by the DeepLearning Model {@link Model}.
     * The EngineClassLoader loads the JAR files needed to use the corresponding
     * Deep Learning framework (engine)
     * 
     * @return the Model corresponding EngineClassLoader
     */
    public EngineLoader getEngineClassLoader()
    {
        return this.engineClassLoader;
    }

    /**
     * Get the folder where this model is located
     * 
     * @return the folder where this model is located
     */
    public String getModelFolder()
    {
        return this.modelFolder;
    }

    /**
     * Get the source of this model as specified in the yaml file
     * 
     * @return the source of this model from the yaml file
     */
    public String getModelSource()
    {
        return this.modelSource;
    }

    /**
     * Sets the model name
     * 
     * @param modelName
     *        the name of the model
     */
    public void setModelName(String modelName)
    {
        this.modelName = modelName;
    }

    /**
     * Gets the name of the model
     * 
     * @return the name of the model
     */
    public String getModelName()
    {
        return this.modelName;
    }
>>>>>>> c422ac47

}<|MERGE_RESOLUTION|>--- conflicted
+++ resolved
@@ -24,7 +24,6 @@
  */
 public class Model
 {
-<<<<<<< HEAD
 	/**
 	 * ClassLoader containing all the classes needed to use the corresponding
 	 * Deep Learning framework (engine).
@@ -258,234 +257,4 @@
 	{
 		return this.modelName;
 	}
-=======
-    /**
-     * ClassLoader containing all the classes needed to use the corresponding
-     * Deep Learning framework (engine).
-     */
-    private EngineLoader engineClassLoader;
-    /**
-     * All the information needed to load the engine corresponding to the model
-     * and the model itself.
-     */
-    private EngineInfo engineInfo;
-    /**
-     * Path to the folder containing the Bioimage.io model
-     */
-    private String modelFolder;
-    /**
-     * Source file of the Deep Learning model as defined in the
-     * yaml file
-     */
-    private String modelSource;
-    /**
-     * Model name as defined in the yaml file. For identification purposes
-     */
-    private String modelName;
-
-    /**
-     * Construct the object model with all the needed information to
-     * load a model and make inference
-     * 
-     * @param engineInfo
-     *        informaton needed about the model
-     * @param modelFolder
-     *        directory where of the model folder
-     * @param modelSource
-     *        name of the actual model file (.pt for torchscript)
-     * @param classLoader
-     *        parent ClassLoader (can be null)
-     * @throws LoadEngineException
-     *         if there is an error finding the Deep LEarningn interface
-     *         that connects with the DL libraries
-     * @throws Exception
-     *         if the directory is not found
-     */
-    private Model(EngineInfo engineInfo, String modelFolder, String modelSource, ClassLoader classLoader) throws LoadEngineException, Exception
-    {
-        this.engineInfo = engineInfo;
-        this.modelFolder = modelFolder;
-        this.modelSource = modelSource;
-        setEngineClassLoader(classLoader);
-    }
-
-    /**
-     * Creates a DeepLearning model {@link Model} from the wanted Deep Learning
-     * framework (engine)
-     * 
-     * @param modelFolder
-     *        String path to the folder where all the components of the model are stored
-     * @param modelSource
-     *        String path to the actual model file. In Pytorch is the path to a .pt file
-     *        and for Tf it is the same as the modelFolder
-     * @param engineInfo
-     *        all the information needed to load the classes of
-     *        a Deep Learning framework (engine)
-     * @return the Model that is going to be used to make inference
-     * @throws LoadEngineException
-     *         if there is an error finding the Deep LEarningn interface
-     *         that connects with the DL libraries
-     * @throws Exception
-     *         if the directory is not found
-     */
-    public static Model createDeepLearningModel(String modelFolder, String modelSource, EngineInfo engineInfo)
-            throws LoadEngineException, Exception
-    {
-        return new Model(engineInfo, modelFolder, modelSource, null);
-    }
-
-    /**
-     * Creates a DeepLearning model {@link Model} from the wanted Deep Learning
-     * framework (engine)
-     * 
-     * @param modelFolder
-     *        String path to the folder where all the components of the model are stored
-     * @param modelSource
-     *        String path to the actual model file. In Pytorch is the path to a .pt file
-     *        and for Tf it is the same as the modelFolder
-     * @param engineInfo
-     *        all the information needed to load the classes of
-     *        a Deep Learning framework (engine)
-     * @param classLoader
-     *        parent ClassLoader (can be null)
-     * @return the Model that is going to be used to make inference
-     * @throws LoadEngineException
-     *         if there is an error finding the Deep LEarningn interface
-     *         that connects with the DL libraries
-     * @throws Exception
-     *         if the directory is not found
-     */
-    public static Model createDeepLearningModel(String modelFolder, String modelSource, EngineInfo engineInfo, ClassLoader classLoader)
-            throws LoadEngineException, Exception
-    {
-        return new Model(engineInfo, modelFolder, modelSource, classLoader);
-    }
-
-    /**
-     * Sets the classloader containing the Deep Learning engine
-     * 
-     * @param classLoader
-     *        parent ClassLoader (can be null)
-     * @throws LoadEngineException
-     *         if there is an error finding the Deep LEarningn interface
-     *         that connects with the DL libraries
-     * @throws Exception
-     *         if the directory is not found
-     */
-    public void setEngineClassLoader(ClassLoader classLoader) throws LoadEngineException, Exception
-    {
-        this.engineClassLoader = EngineLoader.createEngine((classLoader == null) ? Thread.currentThread().getContextClassLoader() : classLoader, engineInfo);
-    }
-
-    /**
-     * Load the model wanted to make inference into the particular ClassLoader
-     * created to run a specific Deep Learning framework (engine)
-     * 
-     * @throws LoadModelException
-     *         if the model was not loaded
-     */
-    public void loadModel() throws LoadModelException
-    {
-        DeepLearningInterface engineInstance = engineClassLoader.getEngineInstance();
-        engineClassLoader.setEngineClassLoader();
-        engineInstance.loadModel(modelFolder, modelSource);
-        engineClassLoader.setIcyClassLoader();
-    }
-
-    /**
-     * Close the Deep LEarning model in the ClassLoader where the Deep Learning
-     * framework has been called and instantiated
-     */
-    public void closeModel()
-    {
-        DeepLearningInterface engineInstance = getEngineClassLoader().getEngineInstance();
-        engineClassLoader.setEngineClassLoader();
-        engineInstance.closeModel();
-        getEngineClassLoader().close();
-        engineInstance = null;
-        engineClassLoader.setIcyClassLoader();
-        engineClassLoader = null;
-    }
-
-    /**
-     * Method that calls the ClassLoader with the corresponding JARs of the
-     * Deep Learning framework (engine) loaded to run inference on the tensors.
-     * The method returns the corresponding output tensors
-     * 
-     * @param inTensors
-     *        input tensors containing all the tensor data
-     * @param outTensors
-     *        output tensors expected containing only the axes order and names. The
-     *        data will be filled with the outputs of the models
-     * @return the output tensors produced by the model
-     * @throws RunModelException
-     *         if the is any problem running the model
-     * @throws RunModelException
-     *         if there is any problem closing the tensors
-     */
-    public < T extends RealType< T > & NativeType< T > > List<Tensor<T>> runModel(List<Tensor<T>> inTensors, 
-    																	List<Tensor<T>> outTensors) throws RunModelException, Exception
-    {
-        DeepLearningInterface engineInstance = engineClassLoader.getEngineInstance();
-        engineClassLoader.setEngineClassLoader();
-        inTensors.stream().forEach(tt -> tt = Tensor.createCopyOfTensorInWantedDataType(tt, new FloatType()));
-        outTensors = engineInstance.run(inTensors, outTensors);
-        engineClassLoader.setIcyClassLoader();
-        return outTensors;
-    }
-
-    /**
-     * Get the EngineClassLoader created by the DeepLearning Model {@link Model}.
-     * The EngineClassLoader loads the JAR files needed to use the corresponding
-     * Deep Learning framework (engine)
-     * 
-     * @return the Model corresponding EngineClassLoader
-     */
-    public EngineLoader getEngineClassLoader()
-    {
-        return this.engineClassLoader;
-    }
-
-    /**
-     * Get the folder where this model is located
-     * 
-     * @return the folder where this model is located
-     */
-    public String getModelFolder()
-    {
-        return this.modelFolder;
-    }
-
-    /**
-     * Get the source of this model as specified in the yaml file
-     * 
-     * @return the source of this model from the yaml file
-     */
-    public String getModelSource()
-    {
-        return this.modelSource;
-    }
-
-    /**
-     * Sets the model name
-     * 
-     * @param modelName
-     *        the name of the model
-     */
-    public void setModelName(String modelName)
-    {
-        this.modelName = modelName;
-    }
-
-    /**
-     * Gets the name of the model
-     * 
-     * @return the name of the model
-     */
-    public String getModelName()
-    {
-        return this.modelName;
-    }
->>>>>>> c422ac47
-
 }