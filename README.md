--- conflicted
+++ resolved
@@ -1,6 +1,5 @@
 # Java Library for Deep Learning
 
-<<<<<<< HEAD
 This project provides a Java library for running Deep Learning (DL) models agnostically, enabling communication between Java software and various Deep Learning frameworks. It also allows the use of multiple DL frameworks in the same session. 
 
 This library is intended for developers and was originally built by the DeepIcy team as the backend of the DeepIcy plugin.
@@ -159,19 +158,5 @@
   </ul>
    
 
-   
-
-   
-=======
-Deep Learning plugin.
-Responsible of managing Deep Learning framework (TensorFlow, PyTorch..)
-
-
-## Overview of java libraries
-
-- the main library that implements the functionality for running bioimage.io models in java is this one ([model-runner-java](https://github.com/bioimage-io/model-runner-java))
-- for running a model with a given weight format additional interface libraries are needed:
-  - [tensorflow-2-java.interface](https://github.com/bioimage-io/tensorflow-2-java.interface) for models with tensorflow 2 weights
-  - [tensorflow-1-java-interface](https://github.com/bioimage-io/tensorflow-1-java-interface) for models with tensorflow 1 weights
-  - [pytorch-java-interface](https://github.com/bioimage-io/pytorch-java-interface) for models with pytorch weights
->>>>>>> c35e99b6
+ 
+ 