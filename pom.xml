<?xml version="1.0" encoding="UTF-8"?>
<project xmlns="http://maven.apache.org/POM/4.0.0" xmlns:xsi="http://www.w3.org/2001/XMLSchema-instance" xsi:schemaLocation="http://maven.apache.org/POM/4.0.0 https://maven.apache.org/xsd/maven-4.0.0.xsd">
	<modelVersion>4.0.0</modelVersion>

	<parent>
		<groupId>org.scijava</groupId>
		<artifactId>pom-scijava</artifactId>
		<version>36.0.0</version>
		<relativePath />
	</parent>

	<groupId>io.bioimage</groupId>
	<artifactId>dl-modelrunner</artifactId>
	<version>0.3.13-SNAPSHOT</version>

	<name>Deep learning model runner</name>
	<description>Use deep learning frameworks from Java in an agnostic and isolated way.</description>
	<url>https://github.com/bioimage-io/JDLL</url>
	<inceptionYear>2022</inceptionYear>
	<organization>
		<name>BioImage.io</name>
		<url>https://bioimage.io/</url>
	</organization>
	<licenses>
		<license>
			<name>Apache License, Version 2.0</name>
			<url>http://www.apache.org/licenses/LICENSE-2.0.txt</url>
			<distribution>repo</distribution>
		</license>
	</licenses>

	<developers>
		<developer>
			<id>carlosuc3m</id>
			<name>Carlos Javier Garcia Lopez de Haro</name>
			<url>https://github.com/carlosuc3m</url>
			<roles>
				<role>developer</role>
				<role>debugger</role>
				<role>reviewer</role>
				<role>support</role>
				<role>maintainer</role>
			</roles>
		</developer>
		<developer>
			<id>tinevez</id>
			<name>Jean-Yves Tinevez</name>
			<url>https://github.com/tinevez</url>
			<roles>
				<role>developer</role>
				<role>debugger</role>
				<role>reviewer</role>
				<role>support</role>
				<role>maintainer</role>
			</roles>
		</developer>
		<developer>
			<id>Stephane-D</id>
			<name>Stephane Dallongeville </name>
			<url>https://github.com/Stephane-D</url>
			<roles>
				<role>developer</role>
				<role>debugger</role>
				<role>reviewer</role>
				<role>support</role>
				<role>maintainer</role>
			</roles>
		</developer>
	</developers>
	<contributors>
		<contributor>
			<name>Curtis Rueden</name>
			<url>https://github.com/ctrueden</url>
			<properties><id>ctrueden</id></properties>
		</contributor>
		<contributor>
			<name>Mark Hiner</name>
			<url>https://github.com/hinerm</url>
			<properties><id>hinerm</id></properties>
		</contributor>
	</contributors>

	<mailingLists>
		<mailingList>
			<name>Image.sc Forum</name>
			<archive>https://forum.image.sc/tag/bioimage-io</archive>
		</mailingList>
	</mailingLists>

	<scm>
		<connection>scm:git:https://github.com/bioimage-io/JDLL</connection>
		<developerConnection>scm:git:git@github.com:bioimage-io/JDLL</developerConnection>
		<tag>HEAD</tag>
		<url>https://github.com/bioimage-io/JDLL</url>
	</scm>
	<issueManagement>
		<system>GitHub Issues</system>
		<url>https://github.com/bioimage-io/JDLL/issues</url>
	</issueManagement>
	<ciManagement>
		<system>GitHub Actions</system>
		<url>https://github.com/bioimage-io/JDLL/actions</url>
	</ciManagement>

	<properties>
		<package-name>io.bioimage.modelrunner</package-name>
		<license.licenseName>apache_v2</license.licenseName>
		<license.copyrightOwners>Institut Pasteur and BioImage.IO developers.</license.copyrightOwners>
		<license.excludes>**/*.json</license.excludes>

		<!-- NB: Deploy releases to the SciJava Maven repository. -->
		<releaseProfiles>sign,deploy-to-scijava</releaseProfiles>
	</properties>

	<dependencies>
		<dependency>
			<groupId>com.google.code.gson</groupId>
			<artifactId>gson</artifactId>
		</dependency>
		<dependency>
			<groupId>org.yaml</groupId>
			<artifactId>snakeyaml</artifactId>
			<version>2.0</version>
		</dependency>
		<dependency>
			<groupId>net.imglib2</groupId>
			<artifactId>imglib2</artifactId>
		</dependency>
		<dependency>
<<<<<<< HEAD
			<groupId>org.msgpack</groupId>
			<artifactId>jackson-dataformat-msgpack</artifactId>
			<version>0.9.5</version>
=======
			<groupId>org.apposed</groupId>
			<artifactId>appose</artifactId>
			<version>0.1.0-SNAPSHOT</version>
		</dependency>
		<dependency>
            <groupId>org.msgpack</groupId>
            <artifactId>jackson-dataformat-msgpack</artifactId>
            <version>0.9.0</version>
        </dependency>
		<dependency>
			<groupId>net.java.dev.jna</groupId>
			<artifactId>jna</artifactId>
			<version>5.13.0</version>
>>>>>>> 068e6425
		</dependency>
	</dependencies>
</project><|MERGE_RESOLUTION|>--- conflicted
+++ resolved
@@ -127,11 +127,11 @@
 			<artifactId>imglib2</artifactId>
 		</dependency>
 		<dependency>
-<<<<<<< HEAD
 			<groupId>org.msgpack</groupId>
 			<artifactId>jackson-dataformat-msgpack</artifactId>
 			<version>0.9.5</version>
-=======
+		</dependency>
+		<dependency>
 			<groupId>org.apposed</groupId>
 			<artifactId>appose</artifactId>
 			<version>0.1.0-SNAPSHOT</version>
@@ -140,12 +140,11 @@
             <groupId>org.msgpack</groupId>
             <artifactId>jackson-dataformat-msgpack</artifactId>
             <version>0.9.0</version>
-        </dependency>
+    </dependency>
 		<dependency>
 			<groupId>net.java.dev.jna</groupId>
 			<artifactId>jna</artifactId>
 			<version>5.13.0</version>
->>>>>>> 068e6425
 		</dependency>
 	</dependencies>
 </project>